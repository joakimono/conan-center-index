import os
import textwrap

from conan import ConanFile
from conan.errors import ConanInvalidConfiguration
from conan.tools.build import can_run, check_min_cppstd, valid_min_cppstd
from conan.tools.cmake import CMake, CMakeDeps, CMakeToolchain, cmake_layout
from conan.tools.files import apply_conandata_patches, copy, export_conandata_patches, get, replace_in_file, rm, rmdir, save
from conan.tools.scm import Version

required_conan_version = ">=1.54.0"


class Hdf5Conan(ConanFile):
    name = "hdf5"
    description = "HDF5 is a data model, library, and file format for storing and managing data."
    license = "BSD-3-Clause"
    topics = "hdf", "data"
    homepage = "https://portal.hdfgroup.org/display/HDF5/HDF5"
    url = "https://github.com/conan-io/conan-center-index"
<<<<<<< HEAD
=======

>>>>>>> a4d6199e
    package_type = "library"
    settings = "os", "arch", "compiler", "build_type"
    options = {
        "shared": [True, False],
        "fPIC": [True, False],
        "enable_cxx": [True, False],
        "hl": [True, False],
        "threadsafe": [True, False],
        "with_zlib": [True, False],
        "szip_support": [None, "with_libaec", "with_szip"],
        "szip_encoding": [True, False],
        "parallel": [True, False],
        "enable_unsupported": [True, False],
    }
    default_options = {
        "shared": False,
        "fPIC": True,
        "enable_cxx": True,
        "hl": True,
        "threadsafe": False,
        "with_zlib": True,
        "szip_support": None,
        "szip_encoding": False,
        "parallel": False,
        "enable_unsupported": False
    }

    @property
    def _min_cppstd(self):
        if Version(self.version) < "1.14.0":
            return "98"
        return "11"

    def export_sources(self):
        export_conandata_patches(self)

    def config_options(self):
        if self.settings.os == "Windows":
            del self.options.fPIC

<<<<<<< HEAD
    def validate(self):
        if not can_run(self):
            # While building it runs some executables like H5detect
            raise ConanInvalidConfiguration("Current recipe doesn't support cross-building (yet)")
        if self.options.parallel and not self.options.enable_unsupported:
            if self.options.enable_cxx:
                raise ConanInvalidConfiguration("Parallel and C++ options are mutually exclusive, forcefully allow with enable_unsupported=True")
            if self.options.get_safe("threadsafe", False):
                raise ConanInvalidConfiguration("Parallel and Threadsafe options are mutually exclusive, forcefully allow with enable_unsupported=True")
        if self.options.szip_support == "with_szip" and \
                self.options.szip_encoding and \
                not self.dependencies["szip"].options.enable_encoding:
            raise ConanInvalidConfiguration("encoding must be enabled in szip dependency (szip:enable_encoding=True)")
        if self.settings.get_safe("compiler.cppstd"):
            check_min_cppstd(self, self._min_cppstd)

=======
>>>>>>> a4d6199e
    def configure(self):
        if self.options.shared:
            self.options.rm_safe("fPIC")
        if not self.options.enable_cxx:
            self.settings.rm_safe("compiler.cppstd")
            self.settings.rm_safe("compiler.libcxx")
        if (not self.options.enable_unsupported and (self.options.enable_cxx or self.options.hl))\
            or (self.settings.os == "Windows" and not self.options.shared):
            del self.options.threadsafe
        if not bool(self.options.szip_support):
            del self.options.szip_encoding

    def layout(self):
        cmake_layout(self, src_folder="src")

    def requirements(self):
        if self.options.with_zlib:
            self.requires("zlib/1.2.13")
        if self.options.szip_support == "with_libaec":
            self.requires("libaec/1.0.6")
        elif self.options.szip_support == "with_szip":
            self.requires("szip/2.1.1")
        if self.options.parallel:
            self.requires("openmpi/4.1.0")

    def validate(self):
        if not can_run(self):
            # While building it runs some executables like H5detect
            raise ConanInvalidConfiguration("Current recipe doesn't support cross-building (yet)")
        if self.options.parallel:
            if self.options.enable_cxx:
                raise ConanInvalidConfiguration("Parallel and C++ options are mutually exclusive")
            if self.options.get_safe("threadsafe"): # FIXME why can't I define the default valid as False?
                raise ConanInvalidConfiguration("Parallel and Threadsafe options are mutually exclusive")
        if self.options.szip_support == "with_szip" and \
                self.options.szip_encoding and \
                not self.dependencies["szip"].options.enable_encoding:
            raise ConanInvalidConfiguration("encoding must be enabled in szip dependency (szip:enable_encoding=True)")
        if self.settings.get_safe("compiler.cppstd"):
            check_min_cppstd(self, self._min_cppstd)

    def _cmake_new_enough(self, required_version):
        try:
            import re
            from io import StringIO
            output = StringIO()
            self.run("cmake --version", output)
            m = re.search(r"cmake version (\d+\.\d+\.\d+)", output.getvalue())
            return Version(m.group(1)) >= required_version
        except:
            return False

    def build_requirements(self):
        if Version(self.version) >= "1.14.0" and not self._cmake_new_enough("3.18"):
            self.tool_requires("cmake/3.25.3")

    def source(self):
        get(self, **self.conan_data["sources"][self.version], strip_root=True)

    def _inject_stdlib_flag(self, tc):
        if self.settings.os == "Linux" and self.settings.compiler == "clang":
            cpp_stdlib = f" -stdlib={self.settings.compiler.libcxx}".rstrip("1")  # strip 11 from stdlibc++11
            tc.variables["CMAKE_CXX_FLAGS"] = tc.variables.get("CMAKE_CXX_FLAGS", "") + cpp_stdlib
        return tc

    def generate(self):
        cmakedeps = CMakeDeps(self)
        cmakedeps.generate()

        tc = CMakeToolchain(self)
        if not valid_min_cppstd(self, self._min_cppstd):
            tc.variables["CMAKE_CXX_STANDARD"] = self._min_cppstd
        if self.settings.get_safe("compiler.libcxx"):
            tc = self._inject_stdlib_flag(tc)
        if self.options.szip_support == "with_libaec":
            tc.variables["USE_LIBAEC"] = True
        tc.variables["HDF5_EXTERNALLY_CONFIGURED"] = True
        tc.variables["HDF5_EXTERNAL_LIB_PREFIX"] = ""
        tc.variables["HDF5_USE_FOLDERS"] = False
        tc.variables["HDF5_NO_PACKAGES"] = True
        tc.variables["ALLOW_UNSUPPORTED"] = False
        if Version(self.version) >= "1.10.6":
            tc.variables["ONLY_SHARED_LIBS"] = self.options.shared
        tc.variables["BUILD_STATIC_LIBS"] = not self.options.shared
        tc.variables["BUILD_STATIC_EXECS"] = False
        tc.variables["HDF5_ENABLE_COVERAGE"] = False
        tc.variables["HDF5_ENABLE_USING_MEMCHECKER"] = False
        if Version(self.version) >= "1.10.0":
            tc.variables["HDF5_MEMORY_ALLOC_SANITY_CHECK"] = False
        if Version(self.version) >= "1.10.5":
            tc.variables["HDF5_ENABLE_PREADWRITE"] = True
        tc.variables["HDF5_ENABLE_DEPRECATED_SYMBOLS"] = True
        tc.variables["HDF5_BUILD_GENERATORS"] = False
        tc.variables["HDF5_ENABLE_TRACE"] = False
        if self.settings.build_type == "Debug":
            tc.variables["HDF5_ENABLE_INSTRUMENT"] = False  # Option?
        tc.variables["HDF5_ENABLE_PARALLEL"] = self.options.parallel
        tc.variables["HDF5_ENABLE_Z_LIB_SUPPORT"] = self.options.with_zlib
        tc.variables["HDF5_ENABLE_SZIP_SUPPORT"] = bool(self.options.szip_support)
        tc.variables["HDF5_ENABLE_SZIP_ENCODING"] = self.options.get_safe("szip_encoding", False)
        tc.variables["HDF5_PACKAGE_EXTLIBS"] = False
        tc.variables["HDF5_ENABLE_THREADSAFE"] = self.options.get_safe("threadsafe", False)
        tc.variables["HDF5_ENABLE_DEBUG_APIS"] = False # Option?
        tc.variables["BUILD_TESTING"] = False

<<<<<<< HEAD
=======
        # FIXME is there no built-in way of doing the replace?
>>>>>>> a4d6199e
        tc.variables["HDF5_INSTALL_INCLUDE_DIR"] = "include/hdf5"

        tc.variables["HDF5_BUILD_TOOLS"] = False
        tc.variables["HDF5_BUILD_EXAMPLES"] = False
        tc.variables["HDF5_BUILD_HL_LIB"] = self.options.hl
        tc.variables["HDF5_BUILD_FORTRAN"] = False
        tc.variables["HDF5_BUILD_CPP_LIB"] = self.options.enable_cxx
        if Version(self.version) >= "1.10.0":
            tc.variables["HDF5_BUILD_JAVA"] = False
<<<<<<< HEAD
        tc.variables["ALLOW_UNSUPPORTED"] = self.options.enable_unsupported
=======
>>>>>>> a4d6199e
        tc.generate()

    def build(self):
        apply_conandata_patches(self)
        # Do not force PIC
        replace_in_file(self, os.path.join(self.source_folder, "CMakeLists.txt"),
                "set (CMAKE_POSITION_INDEPENDENT_CODE ON)", "")
        cmake = CMake(self)
        cmake.configure()
        cmake.build()

    def _components(self):
        hdf5_requirements = []
        if self.options.with_zlib:
            hdf5_requirements.append("zlib::zlib")
        if self.options.szip_support == "with_libaec":
            hdf5_requirements.append("libaec::libaec")
        elif self.options.szip_support == "with_szip":
            hdf5_requirements.append("szip::szip")
        if self.options.parallel:
            hdf5_requirements.append("openmpi::openmpi")

        return {
            "hdf5_c": {"component": "C", "alias_target": "hdf5", "requirements": hdf5_requirements},
            "hdf5_hl": {"component": "HL", "alias_target": "hdf5_hl", "requirements": ["hdf5_c"]},
            "hdf5_cpp": {"component": "CXX", "alias_target": "hdf5_cpp", "requirements": ["hdf5_c"]},
            "hdf5_hl_cpp": {"component": "HL_CXX", "alias_target": "hdf5_hl_cpp", "requirements": ["hdf5_c", "hdf5_cpp", "hdf5_hl"]},
        }

    def _create_cmake_module_alias_targets(self, module_file, targets):
        content = ""
        for alias, aliased in targets.items():
            content += textwrap.dedent(f"""\
                if(TARGET {aliased} AND NOT TARGET {alias})
                    add_library({alias} INTERFACE IMPORTED)
                    set_property(TARGET {alias} PROPERTY INTERFACE_LINK_LIBRARIES {aliased})
                endif()
            """)

        # add the additional hdf5_hl_cxx target when both CXX and HL components are specified
        content += textwrap.dedent("""\
                if(TARGET HDF5::HL AND TARGET HDF5::CXX AND NOT TARGET hdf5::hdf5_hl_cpp)
                    add_library(hdf5::hdf5_hl_cpp INTERFACE IMPORTED)
                    set_property(TARGET hdf5::hdf5_hl_cpp PROPERTY INTERFACE_LINK_LIBRARIES HDF5::HL_CXX)
                endif()
            """)
        save(self, module_file, content)

    def _create_cmake_module_variables(self, module_file, is_parallel):
        content = "set(HDF5_IS_PARALLEL {})".format("ON" if is_parallel else "OFF")
        save(self, module_file, content)

    @property
    def _module_targets_file_rel_path(self):
        return os.path.join("lib", "cmake",
                            f"conan-official-{self.name}-targets.cmake")

    @property
    def _module_variables_file_rel_path(self):
        return os.path.join("lib", "cmake",
                            f"conan-official-{self.name}-variables.cmake")

    def package(self):
        copy(self, "COPYING", src=self.source_folder, dst=os.path.join(self.package_folder, "licenses"))

        cmake = CMake(self)
        cmake.install()
        rmdir(self, os.path.join(self.package_folder, "lib", "pkgconfig"))
        rm(self, "libhdf5.settings", os.path.join(self.package_folder, "lib"))
        rm(self, "*.pdb", os.path.join(self.package_folder, "bin"))

        # remove extra libs... building 1.8.21 as shared also outputs static libs on Linux.
        if self.options.shared:
            rm(self, "*.a", os.path.join(self.package_folder, "lib"))

        # Mimic the official CMake FindHDF5 targets. HDF5::HDF5 refers to the global target as per conan,
        # but component targets have a lower case namespace prefix. hdf5::hdf5 refers to the C library only
        components = self._components()
        self._create_cmake_module_alias_targets(
            os.path.join(self.package_folder, self._module_targets_file_rel_path),
            {f"hdf5::{component['alias_target']}": f"HDF5::{component['component']}" for component in components.values()}
        )
        self._create_cmake_module_variables(
            os.path.join(self.package_folder, self._module_variables_file_rel_path),
            self.options.get_safe("parallel", False)
        )

    def package_info(self):
        def add_component(component_name, component, alias_target, requirements):
            def _config_libname(lib):
                if self.settings.os == "Windows" and self.settings.compiler != "gcc" and not self.options.shared:
                    lib = "lib" + lib
                if self.settings.build_type == "Debug":
                    debug_postfix = "_D" if self.settings.os == "Windows" else "_debug"
                    return lib + debug_postfix
                # See config/cmake_ext_mod/HDFMacros.cmake
                return lib

            self.cpp_info.components[component_name].set_property("cmake_target_name", f"hdf5::{alias_target}")
            self.cpp_info.components[component_name].set_property("pkg_config_name", alias_target)
            self.cpp_info.components[component_name].libs = [_config_libname(alias_target)]
            self.cpp_info.components[component_name].requires = requirements
            self.cpp_info.components[component_name].includedirs.append(os.path.join("include", "hdf5"))

            # TODO: to remove in conan v2 once cmake_find_package_* generators removed
            self.cpp_info.components[component_name].names["cmake_find_package"] = component
            self.cpp_info.components[component_name].names["cmake_find_package_multi"] = component
            self.cpp_info.components[component_name].build_modules["cmake_find_package"] = [self._module_targets_file_rel_path, self._module_variables_file_rel_path]
            self.cpp_info.components[component_name].build_modules["cmake_find_package_multi"] = [self._module_targets_file_rel_path, self._module_variables_file_rel_path]

        self.cpp_info.set_property("cmake_find_mode", "both")
        self.cpp_info.set_property("cmake_file_name", "HDF5")
        self.cpp_info.set_property("cmake_target_name", "HDF5::HDF5")
        self.cpp_info.set_property("pkg_config_name", "hdf5-all-do-not-use") # to avoid conflict with hdf5_c component
        self.cpp_info.set_property("cmake_build_modules", [self._module_variables_file_rel_path])

        components = self._components()
        add_component("hdf5_c", **components["hdf5_c"])
        self.cpp_info.components["hdf5_c"].includedirs.append(os.path.join("include", "hdf5"))
        if self.settings.os == "Linux":
            self.cpp_info.components["hdf5_c"].system_libs.extend(["dl", "m"])
            if self.options.get_safe("threadsafe"):
                self.cpp_info.components["hdf5_c"].system_libs.append("pthread")

        if self.options.shared:
            self.cpp_info.components["hdf5_c"].defines.append("H5_BUILT_AS_DYNAMIC_LIB")
        if self.options.get_safe("enable_cxx"):
            add_component("hdf5_cpp", **components["hdf5_cpp"])
        if self.options.get_safe("hl"):
            add_component("hdf5_hl", **components["hdf5_hl"])
            if self.options.get_safe("enable_cxx"):
                add_component("hdf5_hl_cpp", **components["hdf5_hl_cpp"])

        # TODO: to remove in conan v2 once cmake_find_package_* generators removed
        self.cpp_info.names["cmake_find_package"] = "HDF5"
        self.cpp_info.names["cmake_find_package_multi"] = "HDF5"<|MERGE_RESOLUTION|>--- conflicted
+++ resolved
@@ -18,10 +18,6 @@
     topics = "hdf", "data"
     homepage = "https://portal.hdfgroup.org/display/HDF5/HDF5"
     url = "https://github.com/conan-io/conan-center-index"
-<<<<<<< HEAD
-=======
-
->>>>>>> a4d6199e
     package_type = "library"
     settings = "os", "arch", "compiler", "build_type"
     options = {
@@ -62,25 +58,6 @@
         if self.settings.os == "Windows":
             del self.options.fPIC
 
-<<<<<<< HEAD
-    def validate(self):
-        if not can_run(self):
-            # While building it runs some executables like H5detect
-            raise ConanInvalidConfiguration("Current recipe doesn't support cross-building (yet)")
-        if self.options.parallel and not self.options.enable_unsupported:
-            if self.options.enable_cxx:
-                raise ConanInvalidConfiguration("Parallel and C++ options are mutually exclusive, forcefully allow with enable_unsupported=True")
-            if self.options.get_safe("threadsafe", False):
-                raise ConanInvalidConfiguration("Parallel and Threadsafe options are mutually exclusive, forcefully allow with enable_unsupported=True")
-        if self.options.szip_support == "with_szip" and \
-                self.options.szip_encoding and \
-                not self.dependencies["szip"].options.enable_encoding:
-            raise ConanInvalidConfiguration("encoding must be enabled in szip dependency (szip:enable_encoding=True)")
-        if self.settings.get_safe("compiler.cppstd"):
-            check_min_cppstd(self, self._min_cppstd)
-
-=======
->>>>>>> a4d6199e
     def configure(self):
         if self.options.shared:
             self.options.rm_safe("fPIC")
@@ -110,11 +87,11 @@
         if not can_run(self):
             # While building it runs some executables like H5detect
             raise ConanInvalidConfiguration("Current recipe doesn't support cross-building (yet)")
-        if self.options.parallel:
+        if self.options.parallel and not self.options.enable_unsupported:
             if self.options.enable_cxx:
-                raise ConanInvalidConfiguration("Parallel and C++ options are mutually exclusive")
-            if self.options.get_safe("threadsafe"): # FIXME why can't I define the default valid as False?
-                raise ConanInvalidConfiguration("Parallel and Threadsafe options are mutually exclusive")
+                raise ConanInvalidConfiguration("Parallel and C++ options are mutually exclusive, forcefully allow with enable_unsupported=True")
+            if self.options.get_safe("threadsafe", False):
+                raise ConanInvalidConfiguration("Parallel and Threadsafe options are mutually exclusive, forcefully allow with enable_unsupported=True")
         if self.options.szip_support == "with_szip" and \
                 self.options.szip_encoding and \
                 not self.dependencies["szip"].options.enable_encoding:
@@ -186,10 +163,6 @@
         tc.variables["HDF5_ENABLE_DEBUG_APIS"] = False # Option?
         tc.variables["BUILD_TESTING"] = False
 
-<<<<<<< HEAD
-=======
-        # FIXME is there no built-in way of doing the replace?
->>>>>>> a4d6199e
         tc.variables["HDF5_INSTALL_INCLUDE_DIR"] = "include/hdf5"
 
         tc.variables["HDF5_BUILD_TOOLS"] = False
@@ -199,10 +172,7 @@
         tc.variables["HDF5_BUILD_CPP_LIB"] = self.options.enable_cxx
         if Version(self.version) >= "1.10.0":
             tc.variables["HDF5_BUILD_JAVA"] = False
-<<<<<<< HEAD
         tc.variables["ALLOW_UNSUPPORTED"] = self.options.enable_unsupported
-=======
->>>>>>> a4d6199e
         tc.generate()
 
     def build(self):
