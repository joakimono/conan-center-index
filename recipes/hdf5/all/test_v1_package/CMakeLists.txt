cmake_minimum_required(VERSION 3.1)
project(test_package)

include(${CMAKE_BINARY_DIR}/conanbuildinfo.cmake)
conan_basic_setup(TARGETS)

add_subdirectory(${CMAKE_CURRENT_SOURCE_DIR}/../test_package
<<<<<<< HEAD
  ${CMAKE_CURRENT_BINARY_DIR}/test_package)
=======
                 ${CMAKE_CURRENT_BINARY_DIR}/test_package)
>>>>>>> a4d6199e
<|MERGE_RESOLUTION|>--- conflicted
+++ resolved
@@ -5,8 +5,4 @@
 conan_basic_setup(TARGETS)
 
 add_subdirectory(${CMAKE_CURRENT_SOURCE_DIR}/../test_package
-<<<<<<< HEAD
-  ${CMAKE_CURRENT_BINARY_DIR}/test_package)
-=======
-                 ${CMAKE_CURRENT_BINARY_DIR}/test_package)
->>>>>>> a4d6199e
+    ${CMAKE_CURRENT_BINARY_DIR}/test_package)