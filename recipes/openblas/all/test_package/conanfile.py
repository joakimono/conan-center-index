from conan import ConanFile
from conan.tools.build import can_run
<<<<<<< HEAD
from conan.tools.cmake import cmake_layout, CMake, CMakeDeps
=======
from conan.tools.cmake import cmake_layout, CMake
>>>>>>> c955397b
import os


# It will become the standard on Conan 2.x
class TestPackageConan(ConanFile):
    settings = "os", "arch", "compiler", "build_type"
<<<<<<< HEAD
    generators = "CMakeToolchain", "VirtualRunEnv"
=======
    generators = "CMakeDeps", "CMakeToolchain", "VirtualRunEnv"
>>>>>>> c955397b
    test_type = "explicit"

    def requirements(self):
        self.requires(self.tested_reference_str)

    def layout(self):
        cmake_layout(self)
<<<<<<< HEAD

    def generate(self):
        deps = CMakeDeps(self)
        deps.check_components_exist = True
        deps.generate()
=======
>>>>>>> c955397b

    def build(self):
        cmake = CMake(self)
        cmake.configure()
        cmake.build()

    def test(self):
        if can_run(self):
            bin_path = os.path.join(self.cpp.build.bindir, "test_package")
            self.run(bin_path, env="conanrun")<|MERGE_RESOLUTION|>--- conflicted
+++ resolved
@@ -1,21 +1,13 @@
 from conan import ConanFile
 from conan.tools.build import can_run
-<<<<<<< HEAD
 from conan.tools.cmake import cmake_layout, CMake, CMakeDeps
-=======
-from conan.tools.cmake import cmake_layout, CMake
->>>>>>> c955397b
 import os
 
 
 # It will become the standard on Conan 2.x
 class TestPackageConan(ConanFile):
     settings = "os", "arch", "compiler", "build_type"
-<<<<<<< HEAD
     generators = "CMakeToolchain", "VirtualRunEnv"
-=======
-    generators = "CMakeDeps", "CMakeToolchain", "VirtualRunEnv"
->>>>>>> c955397b
     test_type = "explicit"
 
     def requirements(self):
@@ -23,14 +15,11 @@
 
     def layout(self):
         cmake_layout(self)
-<<<<<<< HEAD
 
     def generate(self):
         deps = CMakeDeps(self)
         deps.check_components_exist = True
         deps.generate()
-=======
->>>>>>> c955397b
 
     def build(self):
         cmake = CMake(self)
